include(cmake/CPM.cmake)
set(CPM_USE_LOCAL_PACKAGES OFF)
set(CPM_SOURCE_CACHE=$HOME/.cache/CPM)

# Done as a function so that updates to variables like
# CMAKE_CXX_FLAGS don't propagate out to other
# targets
function(cloysterhpc_setup_dependencies)

  # For each dependency, see if it's
  # already been provided to us by a parent project

  if(NOT (TARGET Boost::headers OR TARGET Boost::system OR TARGET Boost::thread))
    if (cloysterhpc_ENABLE_CONAN)
      CPMFindPackage(NAME Boost)
    else()
      CPMAddPackage(
        NAME Boost
        VERSION 1.82.0
        GITHUB_REPOSITORY "boostorg/boost"
        GIT_TAG "boost-1.82.0"
      )
    endif()
  endif()
  
  if(NOT TARGET fmtlib::fmtlib)
    if (cloysterhpc_ENABLE_CONAN)
      CPMFindPackage(NAME fmt)
    else()
      CPMAddPackage("gh:fmtlib/fmt#9.1.0")
    endif()
  endif()

  if(NOT TARGET spdlog::spdlog)
    if (cloysterhpc_ENABLE_CONAN)
      CPMFindPackage(NAME spdlog)
    else()
      CPMAddPackage(
        NAME
        spdlog
        VERSION
        1.11.0
        GITHUB_REPOSITORY
        "gabime/spdlog"
        OPTIONS
        "SPDLOG_FMT_EXTERNAL ON")
    endif()
  endif()

  if(NOT TARGET magic_enum::magic_enum)
    if (cloysterhpc_ENABLE_CONAN)
      CPMFindPackage(NAME magic_enum)
    else()
      CPMAddPackage(
        NAME magic_enum
        VERSION 0.9.3
        GITHUB_REPOSITORY Neargye/magic_enum
        #OPTIONS "MAGIC_ENUM_OPT_INSTALL YES"
      )
    endif()
  endif()

  if(NOT TARGET gsl-lite::gsl-lite)
    if (cloysterhpc_ENABLE_CONAN)
      CPMFindPackage(NAME gsl-lite)
    else()
      CPMAddPackage("gh:gsl-lite/gsl-lite@0.41.0")
    endif()
  endif()

  if(NOT TARGET CLI11::CLI11)
    if (cloysterhpc_ENABLE_CONAN)
      CPMFindPackage(NAME CLI11)
    else()
      CPMAddPackage("gh:CLIUtils/CLI11@2.3.2")
    endif()
  endif()

  if(NOT TARGET doctest::doctest)
    if (cloysterhpc_ENABLE_CONAN)
      CPMFindPackage(NAME doctest)
    else()
      CPMAddPackage("gh:doctest/doctest@2.4.11")
    endif()
  endif()

<<<<<<< HEAD
  if(NOT TARGET hwinfo::HWinfo)
    CPMAddPackage(
            NAME hwinfo
            GITHUB_REPOSITORY lfreist/hwinfo
            GIT_TAG main
            OPTIONS "NO_OCL ON"
    )
=======
  if(NOT TARGET cryptopp::cryptopp)
    if (cloysterhpc_ENABLE_CONAN)
      CPMFindPackage(NAME cryptopp)
    else()
      CPMAddPackage("gh:cryptopp/cryptopp@8.7.0")
    endif()
>>>>>>> 7e6c551a
  endif()

  # Packages only available with CPM
  #if(NOT TARGET tools::tools)
  #  CPMAddPackage("gh:lefticus/tools#update_build_system")
  #endif()

  if(NOT TARGET SimpleIni::SimpleIni)
    CPMAddPackage("gh:brofield/simpleini@4.20")
  endif()

  # Standalone packages
  # Include module path for packages that we need to find or build
  set(CMAKE_MODULE_PATH ${CMAKE_MODULE_PATH} ${PROJECT_SOURCE_DIR}/cmake)
  include(cmake/Findnewt.cmake)
  if(NOT TARGET newt)
    CPMFindPackage(NAME newt)
  endif()

  # Set the variable ${STDC++FS} to the correct library
  include(cmake/Addstdcppfs.cmake)

endfunction()<|MERGE_RESOLUTION|>--- conflicted
+++ resolved
@@ -84,7 +84,14 @@
     endif()
   endif()
 
-<<<<<<< HEAD
+  if(NOT TARGET cryptopp::cryptopp)
+    if (cloysterhpc_ENABLE_CONAN)
+      CPMFindPackage(NAME cryptopp)
+    else()
+      CPMAddPackage("gh:cryptopp/cryptopp@8.7.0")
+    endif()
+  endif()
+
   if(NOT TARGET hwinfo::HWinfo)
     CPMAddPackage(
             NAME hwinfo
@@ -92,14 +99,6 @@
             GIT_TAG main
             OPTIONS "NO_OCL ON"
     )
-=======
-  if(NOT TARGET cryptopp::cryptopp)
-    if (cloysterhpc_ENABLE_CONAN)
-      CPMFindPackage(NAME cryptopp)
-    else()
-      CPMAddPackage("gh:cryptopp/cryptopp@8.7.0")
-    endif()
->>>>>>> 7e6c551a
   endif()
 
   # Packages only available with CPM
