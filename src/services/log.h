--- conflicted
+++ resolved
@@ -62,12 +62,8 @@
 namespace Log {
 enum class Level { Off, Critical, Error, Warn, Info, Debug, Trace };
 
-<<<<<<< HEAD
-void init(Level = Level::Debug);
-=======
 void init(std::size_t level);
 void init(Level level = Level::Info);
->>>>>>> 18179c73
 void shutdown();
 }
 
