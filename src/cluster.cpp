--- conflicted
+++ resolved
@@ -3,20 +3,11 @@
  * SPDX-License-Identifier: Apache-2.0
  */
 
-<<<<<<< HEAD
-#include "cluster.h"
-#include "functions.h"
-#include "headnode.h"
-#include "inifile.h"
-#include "services/log.h"
-#include "services/xcat.h"
-=======
 #include <cloysterhpc/cluster.h>
 #include <cloysterhpc/functions.h>
 #include <cloysterhpc/headnode.h>
 #include <cloysterhpc/services/log.h>
 #include <cloysterhpc/services/xcat.h>
->>>>>>> c04f4460
 
 #include <boost/algorithm/string/classification.hpp>
 #include <boost/algorithm/string/split.hpp>
@@ -408,7 +399,7 @@
                                                Network::Profile::Management),
         {}, "de:ad:be:ff:00:00", "172.26.0.2" } };
 
-    BMC bmc { "172.25.0.2", "ADMIN", "ADMIN", 0, 115200, BMC::kind::IPMI };
+    BMC bmc { "172.25.0.2", "ADMIN", "ADMIN" };
 
     addNode("n01", nodeOS, nodeCPU, std::move(connections1));
     addNode("n02", nodeOS, nodeCPU, std::move(connections2), bmc);
@@ -420,6 +411,7 @@
     nodeRootPassword = "pwdNodeRoot";
 }
 #endif
+
 
 void Cluster::fillData(const std::string& answerfilePath)
 {
@@ -543,7 +535,6 @@
     auto kernel = ini.getValue("system", "kernel");
 
     // Nodes
-<<<<<<< HEAD
     auto nodesPrefix = ini.getValue("nodes", "prefix");
     auto nodesPadding = std::stoul(ini.getValue("nodes", "padding"));
     auto nodesStartIp = ini.getValue("nodes", "node_start_ip");
@@ -553,17 +544,6 @@
         = std::stoul(ini.getValue("nodes", "cores_per_socket"));
     auto nodesThreadsPerCore
         = std::stoul(ini.getValue("nodes", "threads_per_core"));
-=======
-    auto nodesPrefix = tree.get<std::string>("nodes.prefix");
-    auto nodesPadding = tree.get<std::size_t>("nodes.padding");
-    auto nodesStartIp = tree.get<std::string>("nodes.node_start_ip");
-    auto nodesRootPassword = tree.get<std::string>("nodes.node_root_password");
-    auto nodesSockets = std::stoul(tree.get<std::string>("nodes.sockets"));
-    auto nodesCoresPerSockets
-        = std::stoul(tree.get<std::string>("nodes.cores_per_socket"));
-    auto nodesThreadsPerCore
-        = std::stoul(tree.get<std::string>("nodes.threads_per_core"));
->>>>>>> c04f4460
 
     LOG_TRACE("Cluster name: {}", clusterName);
 
