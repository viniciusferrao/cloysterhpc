--- conflicted
+++ resolved
@@ -43,16 +43,9 @@
         };
 
         struct IP {
-<<<<<<< HEAD
-            static constexpr const char* address = "IP Address";
-            static constexpr const char* subnetMask = "Subnet Mask";
-            static constexpr const char* gateway = "Gateway";
-=======
             static constexpr const auto address = "IP Address";
             static constexpr const auto subnetMask = "Subnet Mask";
-            static constexpr const auto network = "Network Address";
             static constexpr const auto gateway = "Gateway";
->>>>>>> a41f6e8e
         };
 
         struct Domain {
