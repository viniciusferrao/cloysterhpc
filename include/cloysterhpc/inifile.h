--- conflicted
+++ resolved
@@ -41,22 +41,18 @@
      * @param filepath The path to the INI file.
      */
     void loadFile(const std::filesystem::path& filepath);
-<<<<<<< HEAD
-
+    void loadData(const std::string& data);
     /**
-     * @brief Retrieves a value from the INI file.
-     *
-     * @param section The section in the INI file.
-     * @param key The key in the section.
-     * @param optional If true, the method will not throw an error if the key
-     * does not exist.
-     * @param canBeNull If true, the method will return an empty string if the
-     * key does not exist.
-     * @return The value associated with the specified key in the section.
-     */
-=======
-    void loadData(const std::string& data);
->>>>>>> 241b662f
+ * @brief Retrieves a value from the INI file.
+ *
+ * @param section The section in the INI file.
+ * @param key The key in the section.
+ * @param optional If true, the method will not throw an error if the key
+ * does not exist.
+ * @param canBeNull If true, the method will return an empty string if the
+ * key does not exist.
+ * @return The value associated with the specified key in the section.
+ */
     std::string getValue(const std::string& section, const std::string& key,
         const bool optional = true, const bool canBeNull = true);
 
@@ -78,16 +74,13 @@
      * @return True if the value was successfully deleted, false otherwise.
      */
     bool deleteValue(const std::string& section, const std::string& key);
-<<<<<<< HEAD
+    void save(std::string& holder) const;
 
     /**
      * @brief Saves the INI file to the specified file path.
      *
      * @param filepath The path to save the INI file.
      */
-=======
-    void save(std::string& holder) const;
->>>>>>> 241b662f
     void saveFile(const std::string& filepath);
 
     /**
@@ -120,11 +113,7 @@
      * @return True if the section exists, false otherwise.
      */
     bool exists(const std::string& section);
-<<<<<<< HEAD
-
-=======
     inifile(const std::string& file);
->>>>>>> 241b662f
     inifile();
 };
 
